--- conflicted
+++ resolved
@@ -10,7 +10,7 @@
 from dataclasses import dataclass
 from urllib.request import urlopen, Request
 from urllib.error import HTTPError
-from typing import cast, Any, Callable, Dict, List, Optional, Tuple, Union
+from typing import Iterable, cast, Any, Callable, Dict, List, Optional, Tuple, Union
 from gitutils import get_git_remote_name, get_git_repo_dir, patterns_to_regex, GitRepo
 from functools import lru_cache
 from warnings import warn
@@ -302,7 +302,7 @@
 """
 
 RE_GHSTACK_HEAD_REF = re.compile(r"^(gh/[^/]+/[0-9]+/)head$")
-RE_GHSTACK_SOURCE_ID = re.compile(r'^ghstack-source-id: (.+)\n?', re.MULTILINE)
+RE_GHSTACK_DESC = re.compile(r'Stack.*:\r?\n(\* [^\r\n]+\r?\n)+', re.MULTILINE)
 RE_PULL_REQUEST_RESOLVED = re.compile(
     r'Pull Request resolved: '
     r'https://github.com/(?P<owner>[^/]+)/(?P<repo>[^/]+)/pull/(?P<number>[0-9]+)',
@@ -311,7 +311,6 @@
 RE_REVERT_CMD = re.compile(r"@pytorch(merge|)bot\s+revert\s+this")
 RE_REVERT_CMD_CLI = re.compile(r"@pytorch(merge|)bot\s+revert\s+(-m.*-c.*|-c.*-m.*)")
 RE_DIFF_REV = re.compile(r'^Differential Revision:.+?(D[0-9]+)', re.MULTILINE)
-
 
 def _fetch_url(url: str, *,
                headers: Optional[Dict[str, str]] = None,
@@ -332,7 +331,6 @@
             print(f"Rate limit exceeded: {err.headers['X-RateLimit-Used']}/{err.headers['X-RateLimit-Limit']}")
         raise
 
-
 def fetch_json(url: str,
                params: Optional[Dict[str, Any]] = None,
                data: Optional[Dict[str, Any]] = None) -> List[Dict[str, Any]]:
@@ -341,13 +339,27 @@
         url += '?' + '&'.join(f"{name}={urllib.parse.quote(str(val))}" for name, val in params.items())
     return cast(List[Dict[str, Any]], _fetch_url(url, headers=headers, data=data, reader=json.load))
 
-
-def gh_post_comment(org: str, project: str, pr_num: int, comment: str, dry_run: bool = False) -> List[Dict[str, Any]]:
+def fetch_json_dict(url: str,
+                    params: Optional[Dict[str, Any]] = None,
+                    data: Optional[Dict[str, Any]] = None) -> Dict[str, Any] :
+    headers = {'Accept': 'application/vnd.github.v3+json'}
+    if params is not None and len(params) > 0:
+        url += '?' + '&'.join(f"{name}={urllib.parse.quote(str(val))}" for name, val in params.items())
+    return cast(Dict[str, Any], _fetch_url(url, headers=headers, data=data, reader=json.load))
+
+def _gh_post_comment(url: str, comment: str, dry_run: bool = False) -> List[Dict[str, Any]]:
     if dry_run:
         print(comment)
         return []
-    return fetch_json(f'https://api.github.com/repos/{org}/{project}/issues/{pr_num}/comments',
-                      data={"body": comment})
+    return fetch_json(url, data={"body": comment})
+
+
+def gh_post_pr_comment(org: str, project: str, pr_num: int, comment: str, dry_run: bool = False) -> List[Dict[str, Any]]:
+    return _gh_post_comment(f'https://api.github.com/repos/{org}/{project}/issues/{pr_num}/comments', comment, dry_run)
+
+
+def gh_post_commit_comment(org: str, project: str, sha: str, comment: str, dry_run: bool = False) -> List[Dict[str, Any]]:
+    return _gh_post_comment(f'https://api.github.com/repos/{org}/{project}/commits/{sha}/comments', comment, dry_run)
 
 
 def gh_add_labels(org: str, project: str, pr_num: int, labels: Union[str, List[str]]) -> None:
@@ -388,6 +400,7 @@
     parser.add_argument("--dry-run", action="store_true")
     parser.add_argument("--on-green", action="store_true")
     parser.add_argument("--on-mandatory", action="store_true")
+    parser.add_argument("--land-checks", action="store_true")
     parser.add_argument("--revert", action="store_true")
     parser.add_argument("--force", action="store_true")
     parser.add_argument("--comment-id", type=int)
@@ -557,8 +570,11 @@
                 checkruns = node["checkRuns"]
                 if workflow_run is not None:
                     conclusions[workflow_run["workflow"]["name"]] = (node["conclusion"], node["url"])
+                has_failing_check = False
                 while checkruns is not None:
                     for checkrun_node in checkruns["nodes"]:
+                        if checkrun_node["conclusion"] == 'FAILURE':
+                            has_failing_check = True
                         conclusions[checkrun_node["name"]] = (checkrun_node["conclusion"], checkrun_node["detailsUrl"])
                     if bool(checkruns["pageInfo"]["hasNextPage"]):
                         rc = gh_graphql(GH_GET_PR_NEXT_CHECK_RUNS,
@@ -571,6 +587,9 @@
                         checkruns = last_commit["checkSuites"]["nodes"][-1]["checkRuns"]
                     else:
                         checkruns = None
+                # Github doesn't set conclusion to failure if a job is still pending
+                if workflow_run is not None and has_failing_check:
+                    conclusions[workflow_run["workflow"]["name"]] = ("FAILURE", node["url"])
 
         add_conclusions(checksuites["edges"])
         while bool(checksuites["pageInfo"]["hasNextPage"]):
@@ -695,33 +714,53 @@
             if self.org != m.group('owner') or self.project != m.group('repo'):
                 raise RuntimeError(f"PR {m.group('number')} resolved to wrong owner/repo pair")
             pr_num = int(m.group('number'))
+            commit_msg = self.gen_commit_message(filter_ghstack=True)
             if pr_num != self.pr_num:
                 pr = GitHubPR(self.org, self.project, pr_num)
                 if pr.is_closed():
                     print(f"Skipping {idx+1} of {len(rev_list)} PR (#{pr_num}) as its already been merged")
                     continue
-                approved_by = pr.get_approved_by()
+                commit_msg = pr.gen_commit_message(filter_ghstack=True)
                 # Raises exception if matching rule is not found
                 find_matching_merge_rule(pr, repo, force=force, skip_internal_checks=can_skip_internal_checks(self, comment_id))
 
-            # Adding the url here makes it clickable within the Github UI
-            approved_by_urls = ', '.join(prefix_with_github_url(login) for login in approved_by)
             repo.cherry_pick(rev)
-            msg = re.sub(RE_GHSTACK_SOURCE_ID, "", msg)
-            msg += f"\nApproved by: {approved_by_urls}\n"
-            repo.amend_commit_message(msg)
-
-    def merge_into(self, repo: GitRepo, *, force: bool = False, dry_run: bool = False, comment_id: Optional[int] = None) -> None:
+            repo.amend_commit_message(commit_msg)
+
+    def gen_commit_message(self, filter_ghstack: bool = False) -> str:
+        """ Fetches title and body from PR description
+            adds reviewed by, pull request resolved and optionally
+            filters out ghstack info """
+        # Adding the url here makes it clickable within the Github UI
+        approved_by_urls = ', '.join(prefix_with_github_url(login) for login in self.get_approved_by())
+        msg = self.get_title() + f" (#{self.pr_num})\n\n"
+        msg += self.get_body() if not filter_ghstack else re.sub(RE_GHSTACK_DESC, "", self.get_body())
+        msg += f"\nPull Request resolved: {self.get_pr_url()}\n"
+        msg += f"Approved by: {approved_by_urls}\n"
+        return msg
+
+    def merge_into(self, repo: GitRepo, *,
+                   force: bool = False,
+                   dry_run: bool = False,
+                   comment_id: Optional[int] = None) -> None:
         # Raises exception if matching rule is not found
         find_matching_merge_rule(self, repo, force=force, skip_internal_checks=can_skip_internal_checks(self, comment_id))
-        if repo.current_branch() != self.default_branch():
-            repo.checkout(self.default_branch())
+        self.merge_changes(repo, force, comment_id)
+
+        repo.push(self.default_branch(), dry_run)
+        if not dry_run:
+            gh_add_labels(self.org, self.project, self.pr_num, ["merged"])
+
+    def merge_changes(self,
+                      repo: GitRepo,
+                      force: bool = False,
+                      comment_id: Optional[int] = None,
+                      branch: Optional[str] = None) -> None:
+        branch_to_merge_into = self.default_branch() if branch is None else branch
+        if repo.current_branch() != branch_to_merge_into:
+            repo.checkout(branch_to_merge_into)
         if not self.is_ghstack_pr():
-            # Adding the url here makes it clickable within the Github UI
-            approved_by_urls = ', '.join(prefix_with_github_url(login) for login in self.get_approved_by())
-            msg = self.get_title() + f" (#{self.pr_num})\n\n" + self.get_body()
-            msg += f"\nPull Request resolved: {self.get_pr_url()}\n"
-            msg += f"Approved by: {approved_by_urls}\n"
+            msg = self.gen_commit_message()
             pr_branch_name = f"__pull-request-{self.pr_num}__init__"
             repo.fetch(f"pull/{self.pr_num}/head", pr_branch_name)
             repo._run_git("merge", "--squash", pr_branch_name)
@@ -729,9 +768,24 @@
         else:
             self.merge_ghstack_into(repo, force, comment_id=comment_id)
 
-        repo.push(self.default_branch(), dry_run)
-        if not dry_run:
-            gh_add_labels(self.org, self.project, self.pr_num, ["merged"])
+    def create_land_time_check_branch(self,
+                                      repo: GitRepo,
+                                      branch: str,
+                                      force: bool = False,
+                                      comment_id: Optional[int] = None,) -> str:
+        self.merge_changes(repo, branch=branch, force=force, comment_id=comment_id)
+        land_check_branch = f'landchecks/{self.pr_num}'
+        try:
+            repo._run_git('branch', "-D", land_check_branch)
+        except Exception:
+            pass
+        repo._run_git('checkout', "-b", land_check_branch)
+        repo._run_git('push', '-u', 'origin', land_check_branch, '--force')
+        commit = repo.get_commit('HEAD').commit_hash
+        gh_post_pr_comment(self.org, self.project, self.pr_num,
+                           'Successfully started land time checks.' +
+                           f' See progress here: https://hud.pytorch.org/{self.org}/{self.project}/commit/{commit}')
+        return commit
 
 
 class MandatoryChecksMissingError(Exception):
@@ -820,21 +874,10 @@
                 reject_reason = (f"Matched rule {rule_name}, but PR #{pr.pr_num} was not reviewed yet by any of: " +
                                  f"{', '.join(list(rule_approvers_set)[:5])}{', ...' if len(rule_approvers_set) > 5 else ''}")
             continue
-        if rule.mandatory_checks_name is not None:
-            pending_checks: List[Tuple[str, Optional[str]]] = []
-            failed_checks: List[Tuple[str, Optional[str]]] = []
-            checks = pr.get_checkrun_conclusions()
-            # HACK: We don't want to skip CLA check, even when forced
-            for checkname in filter(lambda x: force is False or "CLA Check" in x, rule.mandatory_checks_name):
-                if checkname not in checks:
-                    pending_checks.append((checkname, None))
-                elif checks[checkname][0] is None:
-                    pending_checks.append((checkname, checks[checkname][1]))
-                elif checks[checkname][0] != 'SUCCESS':
-                    failed_checks.append((checkname, checks[checkname][1]))
-
-        def checks_to_str(checks: List[Tuple[str, Optional[str]]]) -> str:
-            return ", ".join(f"[{c[0]}]({c[1]})" if c[1] is not None else c[0] for c in checks)
+        mandatory_checks = rule.mandatory_checks_name if rule.mandatory_checks_name is not None else []
+        checks = pr.get_checkrun_conclusions()
+        required_checks = filter(lambda x: force is False or "CLA Check" in x, mandatory_checks)
+        [pending_checks, failed_checks] = categorize_checks(checks, required_checks)
 
         if len(failed_checks) > 0:
             if reject_reason_score < 30000:
@@ -856,6 +899,9 @@
     raise RuntimeError(reject_reason)
 
 
+def checks_to_str(checks: List[Tuple[str, Optional[str]]]) -> str:
+    return ", ".join(f"[{c[0]}]({c[1]})" if c[1] is not None else c[0] for c in checks)
+
 def pr_get_checks_with_lambda(pr: GitHubPR, status_check: Callable[[Optional[str]], bool]) -> List[Tuple[str, str]]:
     checks = pr.get_checkrun_conclusions()
     return [(name, status[1]) for name, status in checks.items() if status_check(status[0])]
@@ -874,7 +920,7 @@
                comment_id: Optional[int] = None,
                reason: Optional[str] = None) -> None:
     def post_comment(msg: str) -> None:
-        gh_post_comment(pr.org, pr.project, pr.pr_num, msg, dry_run=dry_run)
+        gh_post_pr_comment(pr.org, pr.project, pr.pr_num, msg, dry_run=dry_run)
     if not pr.is_closed():
         return post_comment(f"Can't revert open PR #{pr.pr_num}")
     comment = pr.get_last_comment() if comment_id is None else pr.get_comment_by_id(comment_id)
@@ -902,21 +948,23 @@
     rc = RE_DIFF_REV.search(msg)
     if rc is not None and not can_skip_internal_checks:
         raise RuntimeError(f"Can't revert PR that was landed via phabricator as {rc.group(1)}")
+    revert_msg = f"\nReverted {pr.get_pr_url()} on behalf of {prefix_with_github_url(author_login)}"
+    revert_msg += f" due to {reason}\n" if reason is not None else "\n"
     repo.checkout(pr.default_branch())
     repo.revert(commit_sha)
     msg = repo.commit_message("HEAD")
     msg = re.sub(RE_PULL_REQUEST_RESOLVED, "", msg)
-    msg += f"\nReverted {pr.get_pr_url()} on behalf of {prefix_with_github_url(author_login)}"
-    msg += f" due to {reason}\n" if reason is not None else "\n"
+    msg += revert_msg
     repo.amend_commit_message(msg)
     repo.push(pr.default_branch(), dry_run)
+    post_comment(f"@{pr.get_pr_creator_login()} your PR has been successfully reverted.")
     if not dry_run:
         gh_add_labels(pr.org, pr.project, pr.pr_num, ["reverted"])
+        gh_post_commit_comment(pr.org, pr.project, commit_sha, revert_msg)
 
 
 def prefix_with_github_url(suffix_str: str) -> str:
     return f"https://github.com/{suffix_str}"
-
 
 def check_for_sev(org: str, project: str, force: bool) -> None:
     if force:
@@ -938,8 +986,6 @@
                 )
     return
 
-<<<<<<< HEAD
-=======
 def fetch_check_run_conclusions(repo: GitRepo, commit: str) -> Dict[str, Tuple[str, str]]:
     [owner, name] = repo.gh_owner_and_name()
     checks = fetch_json_dict(f'https://api.github.com/repos/{owner}/{name}/commits/{commit}/check-runs')
@@ -972,7 +1018,6 @@
         elif check_runs[checkname][0].upper() != 'SUCCESS' and check_runs[checkname][0].upper() != 'SKIPPED':
             failed_checks.append((checkname, check_runs[checkname][1]))
     return (pending_checks, failed_checks)
->>>>>>> 135af0fe
 
 def merge(pr_num: int, repo: GitRepo,
           dry_run: bool = False,
@@ -980,6 +1025,7 @@
           comment_id: Optional[int] = None,
           mandatory_only: bool = False,
           on_green: bool = False,
+          land_checks: bool = False,
           timeout_minutes: int = 400,
           stale_pr_days: int = 3) -> None:
     repo = GitRepo(get_git_repo_dir(), get_git_remote_name())
@@ -992,6 +1038,9 @@
         return pr.merge_into(repo, dry_run=dry_run, force=force, comment_id=comment_id)
     if (datetime.utcnow() - pr.last_pushed_at()).days > stale_pr_days:
         raise RuntimeError("This PR is too stale; the last push date was more than 3 days ago. Please rebase and try again.")
+
+    if land_checks:
+        commit = pr.create_land_time_check_branch(repo, 'viable/strict', force=force, comment_id=comment_id)
 
     start_time = time.time()
     last_exception = ''
@@ -1008,12 +1057,16 @@
             find_matching_merge_rule(pr, repo)
             pending = pr_get_pending_checks(pr)
             failing = pr_get_failed_checks(pr)
+
             if (not mandatory_only and on_green) and len(failing) > 0:
                 raise RuntimeError(f"{len(failing)} additional jobs have failed, first few of them are: " +
                                    ' ,'.join(f"[{x[0]}]({x[1]})" for x in failing[:5]))
             if (not mandatory_only and on_green) and len(pending) > 0:
                 raise MandatoryChecksMissingError(f"Still waiting for {len(pending)} additional jobs to finish, " +
                                                   f"first few of them are: {' ,'.join(x[0] for x in pending[:5])}")
+            if land_checks:
+                validate_land_time_checks(repo, commit)
+
             return pr.merge_into(repo, dry_run=dry_run, force=force, comment_id=comment_id)
         except MandatoryChecksMissingError as ex:
             last_exception = str(ex)
@@ -1037,13 +1090,13 @@
         run_url = os.getenv("GH_RUN_URL")
         if run_url is not None:
             msg += f"\nRaised by {run_url}"
-        gh_post_comment(org, project, args.pr_num, msg, dry_run=args.dry_run)
+        gh_post_pr_comment(org, project, args.pr_num, msg, dry_run=args.dry_run)
         import traceback
         traceback.print_exc()
 
     msg = f"@pytorchbot successfully started a {'revert' if args.revert else 'merge'} job."
     msg += f" Check the current status [here]({os.getenv('GH_RUN_URL')})"
-    gh_post_comment(org, project, args.pr_num, msg, dry_run=args.dry_run)
+    gh_post_pr_comment(org, project, args.pr_num, msg, dry_run=args.dry_run)
 
     if args.revert:
         try:
@@ -1053,11 +1106,11 @@
         return
 
     if pr.is_closed():
-        gh_post_comment(org, project, args.pr_num, f"Can't merge closed PR #{args.pr_num}", dry_run=args.dry_run)
+        gh_post_pr_comment(org, project, args.pr_num, f"Can't merge closed PR #{args.pr_num}", dry_run=args.dry_run)
         return
 
     if pr.is_cross_repo() and pr.is_ghstack_pr():
-        gh_post_comment(org, project, args.pr_num, "Cross-repo ghstack merges are not supported", dry_run=args.dry_run)
+        gh_post_pr_comment(org, project, args.pr_num, "Cross-repo ghstack merges are not supported", dry_run=args.dry_run)
         return
 
     try:
@@ -1066,11 +1119,11 @@
               force=args.force,
               comment_id=args.comment_id,
               on_green=args.on_green,
-              mandatory_only=args.on_mandatory)
+              mandatory_only=args.on_mandatory,
+              land_checks=args.land_checks)
     except Exception as e:
         handle_exception(e)
 
 
-
 if __name__ == "__main__":
     main()