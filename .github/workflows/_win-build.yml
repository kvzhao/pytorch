name: windows-build

on:
  workflow_call:
    inputs:
      build-environment:
        required: true
        type: string
        description: Top-level label for what's being built/tested.
      cuda-version:
        required: true
        type: string
        description: What CUDA version to build with, "cpu" for none.
      build-with-debug:
        required: false
        type: boolean
        default: false
        description: If set, build in debug mode.

env:
  IN_CI: 1 # TODO delete in favor of GITHUB_ACTIONS
  IS_GHA: 1 # TODO delete in favor of GITHUB_ACTIONS
  GIT_DEFAULT_BRANCH: ${{ github.event.repository.default_branch }}

jobs:
  build:
    # Don't run on forked repos.
    if: github.repository_owner == 'pytorch'
    runs-on: [self-hosted, windows.4xlarge]
    timeout-minutes: 240
    env:
      JOB_BASE_NAME: ${{ inputs.build-environment }}-build
    steps:
      # [see note: pytorch repo ref]
      - name: Checkout PyTorch
        uses: pytorch/pytorch/.github/actions/checkout-pytorch@master
        with:
          no-sudo: true

      - name: Setup Windows
        uses: ./.github/actions/setup-win@master
        with:
          cuda-version: ${{ inputs.cuda-version }}

      - name: Setup SSH (Click me for login details)
<<<<<<< HEAD
        uses: ./.github/actions/setup-ssh
=======
        uses: pytorch/pytorch/.github/actions/setup-ssh@master
>>>>>>> 26c0f2aa
        with:
          github-secret: ${{ secrets.GITHUB_TOKEN }}

      - name: Parse ref
        id: parse-ref
        run: .github/scripts/parse_ref.py

      - name: Build
        shell: bash
        env:
          PYTORCH_FINAL_PACKAGE_DIR: /c/${{ github.run_id }}/build-results/
          BRANCH: ${{ steps.parse-ref.outputs.branch }}
          BUILD_ENVIRONMENT: ${{ inputs.build-environment }}
          BUILD_WHEEL: 1
          MAX_JOBS: 8
          CUDA_VERSION: ${{ inputs.cuda-version }}
          PYTHON_VERSION: "3.8"
          PYTORCH_RETRY_TEST_CASES: 1
          PR_LABELS: ${{ toJson(github.event.pull_request.labels.*.name) }}
          SCCACHE_BUCKET: "ossci-compiler-cache"
          VC_PRODUCT: "BuildTools"
          VC_VERSION: ""
          VC_YEAR: "2019"
          ALPINE_IMAGE: "308535385114.dkr.ecr.us-east-1.amazonaws.com/tool/alpine"
          AWS_DEFAULT_REGION: us-east-1
          PR_NUMBER: ${{ github.event.pull_request.number }}
          SHA1: ${{ github.event.pull_request.head.sha || github.sha }}
          DEBUG: ${{ inputs.build-with-debug && '1' || '0' }}
          TORCH_CUDA_ARCH_LIST: "7.0"
          USE_CUDA: ${{ inputs.cuda-version != 'cpu' && '1' || '0' }}
        run: |
          .jenkins/pytorch/win-build.sh

      # Upload to github so that people can click and download artifacts
      - name: Upload artifacts to s3
        uses: seemethere/upload-artifact-s3@v3
        with:
          retention-days: 14
          if-no-files-found: error
          name: ${{ env.BUILD_ENVIRONMENT }}
          path: C:\${{ github.run_id }}\build-results

      - name: Teardown Windows
        uses: pytorch/pytorch/.github/actions/teardown-win@master
        if: always()
        timeout-minutes: 120
        with:
          extra-delete-dir: /c/${{ github.run_id }}/build-results/<|MERGE_RESOLUTION|>--- conflicted
+++ resolved
@@ -38,16 +38,12 @@
           no-sudo: true
 
       - name: Setup Windows
-        uses: ./.github/actions/setup-win@master
+        uses: ./.github/actions/setup-win
         with:
           cuda-version: ${{ inputs.cuda-version }}
 
       - name: Setup SSH (Click me for login details)
-<<<<<<< HEAD
         uses: ./.github/actions/setup-ssh
-=======
-        uses: pytorch/pytorch/.github/actions/setup-ssh@master
->>>>>>> 26c0f2aa
         with:
           github-secret: ${{ secrets.GITHUB_TOKEN }}
 
