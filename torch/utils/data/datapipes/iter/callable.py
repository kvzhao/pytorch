from typing import Callable, Iterator, Sized, TypeVar, Optional, Union, Any, Dict, List

from torch.utils.data.datapipes._decorator import functional_datapipe
from torch.utils.data._utils.collate import default_collate
from torch.utils.data.datapipes.datapipe import IterDataPipe
from torch.utils.data.datapipes.utils.common import _check_lambda_fn

<<<<<<< HEAD
import functools
from collections import namedtuple

from torch.utils.data.datapipes.dataframe import dataframe_wrapper as df_wrapper

if DILL_AVAILABLE:
    import dill
    dill.extend(use_dill=False)
=======
__all__ = [
    "CollatorIterDataPipe",
    "MapperIterDataPipe",
]
>>>>>>> b1eb3885

T_co = TypeVar("T_co", covariant=True)


@functional_datapipe("map")
class MapperIterDataPipe(IterDataPipe[T_co]):
    r"""
    Applies a function over each item from the source DataPipe (functional name: ``map``).
    The function can be any regular Python function or partial object. Lambda
    function is not recommended as it is not supported by pickle.

    Args:
        datapipe: Source Iterable DataPipe
        fn: Function being applied over each item
        input_col: Index or indices of data which ``fn`` is applied, such as:

            - ``None`` as default to apply ``fn`` to the data directly.
            - Integer(s) is used for list/tuple.
            - Key(s) is used for dict.

        output_col: Index of data where result of ``fn`` is placed. ``output_col`` can be specified
            only when ``input_col`` is not ``None``

            - ``None`` as default to replace the index that ``input_col`` specified; For ``input_col`` with
              multiple indices, the left-most one is used, and other indices will be removed.
            - Integer is used for list/tuple. ``-1`` represents to append result at the end.
            - Key is used for dict. New key is acceptable.

    Example:
        >>> from torchdata.datapipes.iter import IterableWrapper, Mapper
        >>> def add_one(x):
        ...     return x + 1
        >>> dp = IterableWrapper(range(10))
        >>> map_dp_1 = dp.map(add_one)  # Invocation via functional form is preferred
        >>> list(map_dp_1)
        [1, 2, 3, 4, 5, 6, 7, 8, 9, 10]
        >>> # We discourage the usage of `lambda` functions as they are not serializable with `pickle`
        >>> # Use `functools.partial` or explicitly define the function instead
        >>> map_dp_2 = Mapper(dp, lambda x: x + 1)
        >>> list(map_dp_2)
        [1, 2, 3, 4, 5, 6, 7, 8, 9, 10]
    """
    datapipe: IterDataPipe
    fn: Callable

    def __init__(
        self,
        datapipe: IterDataPipe,
        fn: Callable,
        input_col=None,
        output_col=None,
    ) -> None:
        super().__init__()
        self.datapipe = datapipe

        _check_lambda_fn(fn)
        self.fn = fn  # type: ignore[assignment]

        self.input_col = input_col
        if input_col is None and output_col is not None:
            raise ValueError("`output_col` must be None when `input_col` is None.")
        if isinstance(output_col, (list, tuple)):
            if len(output_col) > 1:
                raise ValueError("`output_col` must be a single-element list or tuple")
            output_col = output_col[0]
        self.output_col = output_col

    def _apply_fn(self, data):
        if self.input_col is None and self.output_col is None:
            return self.fn(data)

        if self.input_col is None:
            res = self.fn(data)
        elif isinstance(self.input_col, (list, tuple)):
            args = tuple(data[col] for col in self.input_col)
            res = self.fn(*args)
        else:
            res = self.fn(data[self.input_col])

        # Copy tuple to list and run in-place modification because tuple is immutable.
        if isinstance(data, tuple):
            t_flag = True
            data = list(data)
        else:
            t_flag = False

        if self.output_col is None:
            if isinstance(self.input_col, (list, tuple)):
                data[self.input_col[0]] = res
                for idx in sorted(self.input_col[1:], reverse=True):
                    del data[idx]
            else:
                data[self.input_col] = res
        else:
            if self.output_col == -1:
                data.append(res)
            else:
                data[self.output_col] = res

        # Convert list back to tuple
        return tuple(data) if t_flag else data

    def __iter__(self) -> Iterator[T_co]:
        for data in self.datapipe:
            yield self._apply_fn(data)

    def __len__(self) -> int:
        if isinstance(self.datapipe, Sized):
            return len(self.datapipe)
        raise TypeError(
            "{} instance doesn't have valid length".format(type(self).__name__)
        )


def _collate_helper(conversion, item):
    # TODO(VitalyFedyunin): Verify that item is any sort of batch
    if len(item.items) > 1:
        print(item.items)
        # TODO(VitalyFedyunin): Compact all batch dataframes into the one
        raise Exception("Only supports one DataFrame per batch")
    df = item[0]
    columns_name = df_wrapper.get_columns(df)
    tuple_names: List = []
    tuple_values: List = []
    for name in columns_name:
        if name in conversion:
            if not callable(conversion[name]):
                raise Exception('Collate (DF)DataPipe requires callable as dict values')
            tuple_names.append(str(name))
            value = conversion[name](getattr(df, name))
            tuple_values.append(value)

    if len(tuple_names) != len(conversion.keys()):
        raise Exception("Conversion keys missmatch")

    # TODO(VitalyFedyunin): We can dynamically extract types from the tuple_values here
    tpl_cls = namedtuple("CollateResult", tuple_names)  # type: ignore
    tuple = tpl_cls(*tuple_values)
    return tuple


@functional_datapipe("collate")
class CollatorIterDataPipe(MapperIterDataPipe):
    r"""
    Collates samples from DataPipe to Tensor(s) by a custom collate function (functional name: ``collate``).
    By default, it uses :func:`torch.utils.data.default_collate`.

    .. note::
        While writing a custom collate function, you can import :func:`torch.utils.data.default_collate` for the
        default behavior and `functools.partial` to specify any additional arguments.

    Args:
        datapipe: Iterable DataPipe being collated
        collate_fn: Customized collate function to collect and combine data or a batch of data.
            Default function collates to Tensor(s) based on data type.

    Example: Convert integer data to float Tensor
        >>> class MyIterDataPipe(torch.utils.data.IterDataPipe):
        ...     def __init__(self, start, end):
        ...         super(MyIterDataPipe).__init__()
        ...         assert end > start, "this example code only works with end >= start"
        ...         self.start = start
        ...         self.end = end
        ...
        ...     def __iter__(self):
        ...         return iter(range(self.start, self.end))
        ...
        ...     def __len__(self):
        ...         return self.end - self.start
        ...
        >>> ds = MyIterDataPipe(start=3, end=7)
        >>> print(list(ds))
        [3, 4, 5, 6]
        >>> def collate_fn(batch):
        ...     return torch.tensor(batch, dtype=torch.float)
        ...
        >>> collated_ds = CollateIterDataPipe(ds, collate_fn=collate_fn)
        >>> print(list(collated_ds))
        [tensor(3.), tensor(4.), tensor(5.), tensor(6.)]
    """

    def __init__(
        self,
        datapipe: IterDataPipe,
<<<<<<< HEAD
        conversion: Optional[
            Union[
            Callable[[Any], Any],
            # TODO(VitalyFedyunin): Replace with `Callable[[IColumn], Any]`
            Dict[Union[str, Any], Union[Callable, Any]],
            # TODO(VitalyFedyunin): Replace with `Dict[Union[str, IColumn], Union[Callable, Enum]]`
            ]
        ] = _utils.collate.default_collate,
=======
        collate_fn: Callable = default_collate,
>>>>>>> b1eb3885
    ) -> None:
        if callable(conversion):
            super().__init__(datapipe, fn=conversion)
        else:
            # TODO(VitalyFedyunin): Validate passed dictionary
            collate_fn = functools.partial(_collate_helper, conversion)
            super().__init__(datapipe, fn=collate_fn)<|MERGE_RESOLUTION|>--- conflicted
+++ resolved
@@ -5,21 +5,18 @@
 from torch.utils.data.datapipes.datapipe import IterDataPipe
 from torch.utils.data.datapipes.utils.common import _check_lambda_fn
 
-<<<<<<< HEAD
-import functools
-from collections import namedtuple
-
-from torch.utils.data.datapipes.dataframe import dataframe_wrapper as df_wrapper
-
-if DILL_AVAILABLE:
-    import dill
-    dill.extend(use_dill=False)
-=======
 __all__ = [
     "CollatorIterDataPipe",
     "MapperIterDataPipe",
 ]
->>>>>>> b1eb3885
+import functools
+from collections import namedtuple
+
+from torch.utils.data.datapipes.dataframe import dataframe_wrapper as df_wrapper
+
+if DILL_AVAILABLE:
+    import dill
+    dill.extend(use_dill=False)
 
 T_co = TypeVar("T_co", covariant=True)
 
@@ -204,7 +201,7 @@
     def __init__(
         self,
         datapipe: IterDataPipe,
-<<<<<<< HEAD
+        collate_fn: Callable = default_collate,
         conversion: Optional[
             Union[
             Callable[[Any], Any],
@@ -213,9 +210,6 @@
             # TODO(VitalyFedyunin): Replace with `Dict[Union[str, IColumn], Union[Callable, Enum]]`
             ]
         ] = _utils.collate.default_collate,
-=======
-        collate_fn: Callable = default_collate,
->>>>>>> b1eb3885
     ) -> None:
         if callable(conversion):
             super().__init__(datapipe, fn=conversion)
