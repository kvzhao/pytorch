--- conflicted
+++ resolved
@@ -263,12 +263,6 @@
 
     # We make sure this node will not be used again. We do not
     # generate a constraint about that node. Only about the operands.
-<<<<<<< HEAD
-    # assert len(n.users) == 0
-    # print(len(n.users))
-=======
-    assert len(n.users) == 1
->>>>>>> 96dd26ee
 
     e1 = symbols[n.args[0]] if isinstance(n.args[0], Node) else n.args[0]
     e2 = symbols[n.args[1]] if isinstance(n.args[1], Node) else n.args[1]
