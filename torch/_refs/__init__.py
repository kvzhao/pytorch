--- conflicted
+++ resolved
@@ -192,11 +192,8 @@
     "chunk",
     "column_stack",
     "conj",
-<<<<<<< HEAD
     "constant_pad_nd",
-=======
     "contiguous",
->>>>>>> b7de67ae
     "dsplit",
     "dstack",
     "expand",
@@ -2088,7 +2085,6 @@
     return prims.conj(input)
 
 
-<<<<<<< HEAD
 # This replicates at::constant_pad_nd, defined in ATen/native/PadNd.cpp
 def constant_pad_nd(
     input: TensorLikeType, pad: List[int], value: NumberType = 0
@@ -2175,7 +2171,8 @@
 
     prims.copy_to(c_output, c_input)
     return output
-=======
+
+
 def contiguous(
     a: Tensor, *, memory_format: torch.memory_format = torch.contiguous_format
 ) -> Tensor:
@@ -2188,7 +2185,6 @@
         return a
 
     return torch.clone(a, memory_format=memory_format)
->>>>>>> b7de67ae
 
 
 @out_wrapper()
