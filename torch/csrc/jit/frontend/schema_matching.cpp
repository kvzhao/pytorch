--- conflicted
+++ resolved
@@ -470,11 +470,7 @@
   }
 
   // construct the full name of the schema for easier look up
-<<<<<<< HEAD
-  auto schema_name = schema.operator_name().name + "." + schema.overload_name();
-=======
   auto schema_name = getFullSchemaName(schema);
->>>>>>> 08074c8f
 
   return MatchedSchema{
       std::move(positional_inputs),
@@ -643,17 +639,12 @@
   const auto& variants = getAllOperatorsFor(name);
   const auto& builtin_functions = getAllBuiltinFunctionsFor(name);
 
-<<<<<<< HEAD
-  // first let's set the graph's version
-  auto graph_version = graph.get_op_version();
-=======
 #if ENABLE_UPGRADERS
   // first let's set the graph's version
   auto graph_version = graph.get_op_version();
 #else
   c10::optional<size_t> graph_version = c10::nullopt;
 #endif
->>>>>>> 08074c8f
 
   std::stringstream failure_messages;
   std::vector<const FunctionSchema*> schemas;
@@ -664,13 +655,7 @@
   schemas.reserve(variants.size());
   for (const std::shared_ptr<Operator>& op : variants) {
     bool found_upgrader = false;
-<<<<<<< HEAD
-    auto op_overload_name = op->schema().overload_name();
-    auto op_name = op->schema().operator_name().name +
-        ((op_overload_name != "") ? "." + op_overload_name : "");
-=======
     auto op_name = getFullSchemaName(op->schema());
->>>>>>> 08074c8f
     if (graph_version.has_value()) {
       auto version_entry = get_operator_version_map().find(op_name);
       if (version_entry != get_operator_version_map().end()) {
@@ -691,7 +676,6 @@
     }
     if (!found_upgrader)
       schemas.push_back(&op->schema());
-<<<<<<< HEAD
   }
 
   // TODO (tugsuu): make sure this is optimized later
@@ -699,15 +683,6 @@
     schemas.push_back(&schema);
   }
 
-=======
-  }
-
-  // TODO (tugsuu): make sure this is optimized later
-  for (const auto& schema : upgrader_schemas) {
-    schemas.push_back(&schema);
-  }
-
->>>>>>> 08074c8f
   for (const auto method : builtin_functions) {
     method->ensure_defined();
     schemas.push_back(&method->getSchema());
