--- conflicted
+++ resolved
@@ -29,17 +29,11 @@
 TORCH_CUDA_CPP_API c10::SmallVector<at::Tensor> CompileAndLaunchKernel(
   const std::string& code_string,
   const std::string& kernel_name,
-<<<<<<< HEAD
-  const std::vector<at::Tensor>& tensors,
-  const std::vector<at::Scalar>& extra_args) {
-    TORCH_CHECK(false, "Jiterator is not supported");
-=======
   const int num_outputs,
   const c10::SmallVector<at::Tensor>& tensors,
   const c10::SmallVector<at::Scalar>& extra_args,
   bool return_by_ref) {
-    TORCH_CHECK(false, "Jiterator is not supported on ROCm");
->>>>>>> 491c2ed2
+    TORCH_CHECK(false, "Jiterator is not supported");
   }
 }} // namespace at::cuda
 
