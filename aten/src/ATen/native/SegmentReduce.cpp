--- conflicted
+++ resolved
@@ -39,10 +39,6 @@
     int64_t axis,
     const c10::optional<Scalar>& initial,
     Tensor& output,
-<<<<<<< HEAD
-    int64_t segment_count) {
-  int64_t stride_count = data.numel() / data.size(axis);
-=======
     int64_t segment_count,
     int64_t lengths_stride_axis) {
   // outer_offset is the size of the outer dimensions of output (before axis)
@@ -57,42 +53,10 @@
   auto data_size_axis = data.size(axis);
   auto output_stride_axis = output.stride(axis);
   auto output_size_axis = output.size(axis);
->>>>>>> c10908cd
   AT_DISPATCH_FLOATING_TYPES_AND2(
       kBFloat16, kHalf, data.scalar_type(), "_segment_reduce_cpu", [&]() {
         auto* output_data = output.data_ptr<scalar_t>();
         const auto* values_data = data.data_ptr<scalar_t>();
-<<<<<<< HEAD
-        int64_t lengths_cum_sum = 0;
-        for (const auto i : c10::irange(segment_count)) {
-          for (const auto l : c10::irange(stride_count)) {
-            // ===== step1: initialize starting value
-            scalar_t initial_value;
-            if (initial.has_value()) {
-              initial_value = initial.value().to<scalar_t>();
-            } else if (reduction == SegmentReductionType::MAX) {
-              initial_value = -std::numeric_limits<scalar_t>::infinity();
-            } else if (
-                reduction == SegmentReductionType::MEAN ||
-                reduction == SegmentReductionType::SUM) {
-              initial_value = 0;
-            } else if (reduction == SegmentReductionType::MIN) {
-              initial_value = std::numeric_limits<scalar_t>::infinity();
-            } else if (reduction == SegmentReductionType::PROD) {
-              initial_value = 1;
-            }
-
-            // ===== step2: apply reduction
-            for (const auto j : c10::irange(lengths_data[i])) {
-              int64_t starting_index =
-                  ((lengths_cum_sum + j) * stride_count) + l;
-              const auto data = values_data[starting_index];
-              // TODO: There is no need to branch with every element
-              if (reduction == SegmentReductionType::MAX) {
-                initial_value = at::_isnan(data)
-                    ? data
-                    : std::max<scalar_t>(initial_value, data);
-=======
         for (const auto outer_idx : c10::irange(outer_offset)) {
           int64_t segment_start, segment_length;
           int64_t segment_end = is_offsets_like ?
@@ -115,19 +79,13 @@
                 initial_value = initial.value().to<scalar_t>();
               } else if (reduction == SegmentReductionType::MAX) {
                 initial_value = -std::numeric_limits<scalar_t>::infinity();
->>>>>>> c10908cd
               } else if (
                   reduction == SegmentReductionType::MEAN ||
                   reduction == SegmentReductionType::SUM) {
-                initial_value = initial_value + data;
+                initial_value = 0;
               } else if (reduction == SegmentReductionType::MIN) {
-                initial_value = at::_isnan(data)
-                    ? data
-                    : std::min<scalar_t>(initial_value, data);
+                initial_value = std::numeric_limits<scalar_t>::infinity();
               } else if (reduction == SegmentReductionType::PROD) {
-<<<<<<< HEAD
-                initial_value = initial_value * data;
-=======
                 initial_value = 1;
               }
 
@@ -151,25 +109,11 @@
                 } else if (reduction == SegmentReductionType::PROD) {
                   initial_value = initial_value * val;
                 }
->>>>>>> c10908cd
               }
-            }
-
-            // ===== step3: finalize reduction
-            TORCH_CHECK(lengths_data[i] >= 0);
-
-<<<<<<< HEAD
-            if (lengths_data[i] == 0 && !initial.has_value() &&
-                reduction == SegmentReductionType::MEAN) {
-              initial_value = static_cast<scalar_t>(NAN);
-            } else if (
-                reduction == SegmentReductionType::MEAN &&
-                lengths_data[i] > 0 && !at::_isnan(initial_value)) {
-              initial_value = initial_value / lengths_data[i];
-            }
-            int64_t output_index = (i * stride_count) + l;
-            output_data[output_index] = initial_value;
-=======
+
+              // ===== step3: finalize reduction
+              TORCH_CHECK(segment_length >= 0);
+
               if (segment_length == 0 && !initial.has_value() &&
                   reduction == SegmentReductionType::MEAN) {
                 initial_value = static_cast<scalar_t>(NAN);
@@ -182,37 +126,32 @@
                                      + dim_idx * output_stride_axis + inner_idx;
               output_data[output_index] = initial_value;
             }
->>>>>>> c10908cd
           }
-          lengths_cum_sum += lengths_data[i];
         }
       });
 }
-<<<<<<< HEAD
-Tensor _segment_reduce_cpu_kernel(
-=======
 
 Tensor _segment_reduce_lengths_cpu_kernel(
->>>>>>> c10908cd
     SegmentReductionType reduction,
     const Tensor& data,
     const Tensor& lengths,
     int64_t axis,
     const c10::optional<Scalar>& initial) {
-  int64_t segment_count = lengths.numel();
+  // data and lengths should be contiguous from the call to .contiguous in segment_reduce_kernel
+  TORCH_CHECK(data.is_contiguous(), "Expected data to be contiguous.");
+  TORCH_CHECK(lengths.is_contiguous(), "Expected lengths to be contiguous.");
+  // reduction axis should always be the last dimension of lengths
+  axis = lengths.dim() - 1;
+  int64_t segment_count = lengths.size(axis);
+  int64_t lengths_stride_axis = lengths.stride(axis);
   auto output_shape = data.sizes().vec();
   output_shape[axis] = segment_count;
   auto output = at::empty(output_shape, data.options());
 
   AT_DISPATCH_INDEX_TYPES(lengths.scalar_type(), "_segment_reduce_lengths_cpu_kernel1", [&]() {
     const auto* lengths_data = lengths.data_ptr<index_t>();
-<<<<<<< HEAD
-    _segment_reduce_cpu_kernel1(
-        reduction, data, lengths_data, axis, initial, output, segment_count);
-=======
     _segment_reduce_lengths_cpu_kernel1(
         reduction, data, lengths_data, axis, initial, output, segment_count, lengths_stride_axis);
->>>>>>> c10908cd
   });
 
   return output;
@@ -254,11 +193,6 @@
     int64_t axis,
     const c10::optional<Scalar>& initial,
     Tensor& grad_input,
-<<<<<<< HEAD
-    int64_t segment_count) {
-  int64_t stride_count = data_contig.numel() / data_contig.size(axis);
-  // TODO: Swtich to TensorIterator for better maintainablility and
-=======
     int64_t segment_count,
     int64_t lengths_stride_axis) {
   // outer_offset is the size of the outer dimensions of output (before axis)
@@ -274,7 +208,6 @@
   auto output_stride_axis = output_contig.stride(axis);
   auto output_size_axis = output_contig.size(axis);
   // TODO: Switch to TensorIterator for better maintainablility and
->>>>>>> c10908cd
   // readability
   AT_DISPATCH_FLOATING_TYPES_AND2(
       kBFloat16,
@@ -296,70 +229,6 @@
           }
         }
 
-<<<<<<< HEAD
-        int64_t lengths_cum_sum = 0;
-        for (const auto i : c10::irange(segment_count)) {
-          if (lengths_data[i] == 0) {
-            continue;
-          }
-
-          for (const auto l : c10::irange(stride_count)) {
-            int64_t output_index = (i * stride_count) + l;
-
-            if (reduction == SegmentReductionType::MAX ||
-                reduction == SegmentReductionType::MIN) {
-              int64_t counter = 0;
-              for (const auto j : c10::irange(lengths_data[i])) {
-                int64_t starting_index =
-                    ((lengths_cum_sum + j) * stride_count) + l;
-                if (at::_isnan(values_data[starting_index]) ||
-                    values_data[starting_index] == output_data[output_index]) {
-                  grad_input_data[starting_index] = grad_data[output_index];
-                  counter++;
-                }
-              }
-              // Average gradient based on number of maximum elements in
-              // the segment
-              if (counter < 2) {
-                continue;
-              }
-              for (const auto j : c10::irange(lengths_data[i])) {
-                int64_t starting_index =
-                    ((lengths_cum_sum + j) * stride_count) + l;
-                if (grad_input_data[starting_index] > 0) {
-                  grad_input_data[starting_index] =
-                      grad_input_data[starting_index] / counter;
-                }
-              }
-            } else if (reduction == SegmentReductionType::MEAN) {
-              auto grad_val = grad_data[output_index] / lengths_data[i];
-              for (const auto j : c10::irange(lengths_data[i])) {
-                int64_t starting_index =
-                    ((lengths_cum_sum + j) * stride_count) + l;
-                grad_input_data[starting_index] = grad_val;
-              }
-            } else if (reduction == SegmentReductionType::SUM) {
-              const auto& grad_val = grad_data[output_index];
-              for (const auto j : c10::irange(lengths_data[i])) {
-                int64_t starting_index =
-                    ((lengths_cum_sum + j) * stride_count) + l;
-                grad_input_data[starting_index] = grad_val;
-              }
-            } else if (reduction == SegmentReductionType::PROD) {
-              const auto& grad_val = grad_data[output_index] * output_data[output_index];
-              for (const auto j : c10::irange(lengths_data[i])) {
-                int64_t starting_index =
-                    ((lengths_cum_sum + j) * stride_count) + l;
-                if (at::_isnan(values_data[starting_index]) ||
-                    values_data[starting_index] == 0) {
-                  // explicitly compute exclusive prod
-                  scalar_t exclusive_prod = initial_prod_value;
-                  int64_t idx;
-                  for (const auto k : c10::irange(lengths_data[i])) {
-                    if (k != j) {
-                      idx = ((lengths_cum_sum + k) * stride_count) + l;
-                      exclusive_prod *= values_data[idx];
-=======
         for (const auto outer_idx : c10::irange(outer_offset)) {
           // int64_t lengths_cum_sum = 0;
           int64_t segment_start, segment_length;
@@ -438,18 +307,15 @@
                               + k * data_stride_axis + inner_idx;
                         exclusive_prod *= values_data[idx];
                       }
->>>>>>> c10908cd
                     }
+                    grad_input_data[data_index] = grad_data[output_index] * exclusive_prod;
+                  } else {
+                    grad_input_data[data_index] = grad_val / values_data[data_index];
                   }
-                  grad_input_data[starting_index] = grad_data[output_index] * exclusive_prod;
-                } else {
-                  grad_input_data[starting_index] = grad_val / values_data[starting_index];
                 }
               }
             }
           }
-
-          lengths_cum_sum += lengths_data[i];
         }
       });
 }
@@ -462,9 +328,9 @@
     const Tensor& lengths_contig,
     int64_t axis,
     const c10::optional<Scalar>& initial) {
-  int64_t segment_count = lengths_contig.numel();
-  auto output_shape = data_contig.sizes().vec();
-  output_shape[axis] = segment_count;
+  axis = lengths_contig.dim() - 1;
+  int64_t segment_count = lengths_contig.size(axis);
+  int64_t lengths_stride_axis = lengths_contig.stride(axis);
   auto grad_input = at::zeros({data_contig.sizes()}, grad_contig.options());
 
   AT_DISPATCH_INDEX_TYPES(
@@ -479,7 +345,8 @@
             axis,
             initial,
             grad_input,
-            segment_count);
+            segment_count,
+            lengths_stride_axis);
       });
 
   return grad_input;
@@ -530,33 +397,17 @@
     bool unsafe,
     const c10::optional<Scalar>& initial) {
   axis = maybe_wrap_dim(axis, data.ndimension());
-  TORCH_CHECK(axis == 0, "Currently only dim=0 is supported! ", axis);
   TORCH_CHECK(data.numel() > 0);
 
   // check that one of lengths or offsets is defined
   auto lengths_has_value = lengths.has_value();
   auto offsets_has_value = offsets.has_value();
   TORCH_CHECK(
-<<<<<<< HEAD
-      lengths.has_value() && !indices.has_value(),
-      "Currently only lengths based reduction is supported!")
-  const auto& lengths_value = lengths.value();
-  TORCH_CHECK(lengths_value.dim() == 1);
-  TORCH_CHECK(data.get_device() == lengths_value.get_device());
-  TORCH_CHECK(data.dim() >= lengths_value.dim());
-
-  if (!unsafe) {
-    auto min_length = lengths_value.min().item<int64_t>();
-    TORCH_CHECK((min_length >= 0), "lengths contains negative value!");
-    TORCH_CHECK(lengths_value.sum().item<int64_t>() == data.size(axis));
-  }
-=======
     !indices.has_value(),
     "segment_reduce(): indices based reduction is not supported yet.");
   TORCH_CHECK(
       lengths_has_value || offsets_has_value,
       "segment_reduce(): Either lengths or offsets must be defined.")
->>>>>>> c10908cd
 
   auto reduction = get_reduction_enum(reduce);
   const auto data_contig = data.contiguous();
@@ -642,15 +493,11 @@
     int64_t axis,
     const c10::optional<Scalar>& initial) {
   axis = maybe_wrap_dim(axis, data.ndimension());
-<<<<<<< HEAD
-  TORCH_CHECK(axis == 0, "Currently only dim=0 is supported! ", axis);
-=======
   // check that one of lengths or offsets is defined
   // codegen for derivatives.yaml passes an undefined Tensor for None rather than a c10::optional
   // so checking has_value() doesn't work unlike in the forward pass
   auto lengths_has_value = lengths.has_value() && lengths.value().defined();
   auto offsets_has_value = offsets.has_value() && offsets.value().defined();
->>>>>>> c10908cd
   TORCH_CHECK(
       lengths_has_value ||  offsets_has_value,
       "segment_reduce(): Either lengths or offsets must be defined.");
