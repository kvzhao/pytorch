--- conflicted
+++ resolved
@@ -30,21 +30,14 @@
 
 DECLARE_DISPATCH(gemm_fn, gemm_stub);
 
-template <typename scalar_t, typename opmath_t=at::opmath_type<scalar_t>>
+template <typename scalar_t>
 void gemm(
     TransposeType transa, TransposeType transb,
     int64_t m, int64_t n, int64_t k,
-<<<<<<< HEAD
-    opmath_t alpha,
-    const scalar_t *a, int64_t lda,
-    const scalar_t *b, int64_t ldb,
-    opmath_t beta,
-=======
     at::opmath_type<scalar_t> alpha,
     const scalar_t *a, int64_t lda,
     const scalar_t *b, int64_t ldb,
     at::opmath_type<scalar_t> beta,
->>>>>>> 282de553
     scalar_t *c, int64_t ldc) {
   internal::normalize_last_dims(transa, transb, m, n, k, &lda, &ldb, &ldc);
   gemm_stub(
